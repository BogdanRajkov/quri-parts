# Licensed under the Apache License, Version 2.0 (the "License");
# you may not use this file except in compliance with the License.
# You may obtain a copy of the License at
#      http://www.apache.org/licenses/LICENSE-2.0
# Unless required by applicable law or agreed to in writing, software
# distributed under the License is distributed on an "AS IS" BASIS,
# WITHOUT WARRANTIES OR CONDITIONS OF ANY KIND, either express or implied.
# See the License for the specific language governing permissions and
# limitations under the License.

from typing import Callable

from .clifford_approximation import CliffordApproximationTranspiler
from .gate_kind_decomposer import (
    CNOT2CZHTranspiler,
    CZ2CNOTHTranspiler,
    CZ2RXRYCNOTTranspiler,
    H2RXRYTranspiler,
    H2RZSqrtXTranspiler,
    Identity2RZTranspiler,
    RX2RZSqrtXTranspiler,
    RY2RZSqrtXTranspiler,
    S2RZTranspiler,
    Sdag2RZTranspiler,
    SqrtX2RXTranspiler,
    SqrtX2RZHTranspiler,
    SqrtXdag2RXTranspiler,
    SqrtXdag2RZSqrtXTranspiler,
    SqrtY2RYTranspiler,
    SqrtY2RZSqrtXTranspiler,
    SqrtYdag2RYTranspiler,
    SqrtYdag2RZSqrtXTranspiler,
    SWAP2CNOTTranspiler,
    T2RZTranspiler,
    Tdag2RZTranspiler,
    TOFFOLI2HTTdagCNOTTranspiler,
    U1ToRZTranspiler,
    U2ToRXRZTranspiler,
    U2ToRZSqrtXTranspiler,
    U3ToRXRZTranspiler,
    U3ToRZSqrtXTranspiler,
    X2HZTranspiler,
    X2RXTranspiler,
    X2SqrtXTranspiler,
    Y2RYTranspiler,
    Y2RZXTranspiler,
    Z2HXTranspiler,
    Z2RZTranspiler,
)
from .identity_manipulation import (
    IdentityEliminationTranspiler,
    IdentityInsertionTranspiler,
)
from .multi_pauli_decomposer import (
    PauliDecomposeTranspiler,
    PauliRotationDecomposeTranspiler,
)
from .qubit_remapping import QubitRemappingTranspiler
from .transpiler import (
    CircuitTranspiler,
    CircuitTranspilerProtocol,
    GateDecomposer,
    GateKindDecomposer,
    ParallelDecomposer,
    SequentialTranspiler,
)
from .unitary_matrix_decomposer import (
    SingleQubitUnitaryMatrix2RYRZTranspiler,
    TwoQubitUnitaryMatrixKAKTranspiler,
    su2_decompose,
    su4_decompose,
)

#: CircuitTranspiler to transpile a QuntumCircuit into another
#: QuantumCircuit containing only X, SqrtX, CNOT, and RZ.
RZSetTranspiler: Callable[[], CircuitTranspiler] = lambda: SequentialTranspiler(
    [
        ParallelDecomposer(
            [
                CZ2CNOTHTranspiler(),
                PauliDecomposeTranspiler(),
                PauliRotationDecomposeTranspiler(),
                TOFFOLI2HTTdagCNOTTranspiler(),
            ]
        ),
        ParallelDecomposer(
            [
                Identity2RZTranspiler(),
                Y2RZXTranspiler(),
                Z2RZTranspiler(),
                H2RZSqrtXTranspiler(),
                SqrtXdag2RZSqrtXTranspiler(),
                SqrtY2RZSqrtXTranspiler(),
                SqrtYdag2RZSqrtXTranspiler(),
                S2RZTranspiler(),
                Sdag2RZTranspiler(),
                T2RZTranspiler(),
                Tdag2RZTranspiler(),
                RX2RZSqrtXTranspiler(),
                RY2RZSqrtXTranspiler(),
                U1ToRZTranspiler(),
                U2ToRZSqrtXTranspiler(),
                U3ToRZSqrtXTranspiler(),
                SWAP2CNOTTranspiler(),
            ]
        ),
    ]
)


#: CircuitTranspiler to transpile a QuntumCircuit into another
#: QuantumCircuit containing only RX, RY, RZ, and CNOT.
RotationSetTranspiler: Callable[[], CircuitTranspiler] = lambda: SequentialTranspiler(
    [
        ParallelDecomposer(
            [
                PauliDecomposeTranspiler(),
                PauliRotationDecomposeTranspiler(),
                TOFFOLI2HTTdagCNOTTranspiler(),
            ]
        ),
        ParallelDecomposer(
            [
                Identity2RZTranspiler(),
                H2RXRYTranspiler(),
                X2RXTranspiler(),
                Y2RYTranspiler(),
                Z2RZTranspiler(),
                SqrtX2RXTranspiler(),
                SqrtXdag2RXTranspiler(),
                SqrtY2RYTranspiler(),
                SqrtYdag2RYTranspiler(),
                S2RZTranspiler(),
                Sdag2RZTranspiler(),
                T2RZTranspiler(),
                Tdag2RZTranspiler(),
                U1ToRZTranspiler(),
                U2ToRXRZTranspiler(),
                U3ToRXRZTranspiler(),
                CZ2RXRYCNOTTranspiler(),
                SWAP2CNOTTranspiler(),
            ]
        ),
    ]
)


__all__ = [
    "CircuitTranspiler",
    "CircuitTranspilerProtocol",
    "GateDecomposer",
    "GateKindDecomposer",
    "ParallelDecomposer",
    "SequentialTranspiler",
    "RZSetTranspiler",
    "RotationSetTranspiler",
    "CliffordApproximationTranspiler",
    "IdentityEliminationTranspiler",
    "IdentityInsertionTranspiler",
    "Identity2RZTranspiler",
    "PauliDecomposeTranspiler",
    "PauliRotationDecomposeTranspiler",
    "CNOT2CZHTranspiler",
    "CZ2CNOTHTranspiler",
    "CZ2RXRYCNOTTranspiler",
    "H2RXRYTranspiler",
    "H2RZSqrtXTranspiler",
    "QubitRemappingTranspiler",
    "RX2RZSqrtXTranspiler",
    "RY2RZSqrtXTranspiler",
    "S2RZTranspiler",
    "Sdag2RZTranspiler",
    "SingleQubitUnitaryMatrix2RYRZTranspiler",
    "SqrtX2RXTranspiler",
    "SqrtX2RZHTranspiler",
    "SqrtXdag2RXTranspiler",
    "SqrtXdag2RZSqrtXTranspiler",
    "SqrtY2RYTranspiler",
    "SqrtY2RZSqrtXTranspiler",
    "SqrtYdag2RYTranspiler",
    "SqrtYdag2RZSqrtXTranspiler",
    "SWAP2CNOTTranspiler",
    "T2RZTranspiler",
    "Tdag2RZTranspiler",
<<<<<<< HEAD
    "TwoQubitUnitaryMatrixKAKTranspiler",
=======
    "TOFFOLI2HTTdagCNOTTranspiler",
>>>>>>> 4e739e0f
    "U1ToRZTranspiler",
    "U2ToRXRZTranspiler",
    "U2ToRZSqrtXTranspiler",
    "U3ToRXRZTranspiler",
    "U3ToRZSqrtXTranspiler",
    "X2HZTranspiler",
    "X2RXTranspiler",
    "X2SqrtXTranspiler",
    "Y2RYTranspiler",
    "Y2RZXTranspiler",
    "Z2HXTranspiler",
    "Z2RZTranspiler",
    "su2_decompose",
    "su4_decompose",
]<|MERGE_RESOLUTION|>--- conflicted
+++ resolved
@@ -182,11 +182,8 @@
     "SWAP2CNOTTranspiler",
     "T2RZTranspiler",
     "Tdag2RZTranspiler",
-<<<<<<< HEAD
+    "TOFFOLI2HTTdagCNOTTranspiler",
     "TwoQubitUnitaryMatrixKAKTranspiler",
-=======
-    "TOFFOLI2HTTdagCNOTTranspiler",
->>>>>>> 4e739e0f
     "U1ToRZTranspiler",
     "U2ToRXRZTranspiler",
     "U2ToRZSqrtXTranspiler",

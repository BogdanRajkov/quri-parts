--- conflicted
+++ resolved
@@ -11,8 +11,5 @@
 # -e ./packages/cirq
 # -e ./packages/openfermion
 # -e ./packages/stim
-<<<<<<< HEAD
-# -e ./packages/honeywell
-=======
 # -e ./packages/openqasm
->>>>>>> d73d421c
+# -e ./packages/honeywell
# Licensed under the Apache License, Version 2.0 (the "License");
# you may not use this file except in compliance with the License.
# You may obtain a copy of the License at
#      http://www.apache.org/licenses/LICENSE-2.0
# Unless required by applicable law or agreed to in writing, software
# distributed under the License is distributed on an "AS IS" BASIS,
# WITHOUT WARRANTIES OR CONDITIONS OF ANY KIND, either express or implied.
# See the License for the specific language governing permissions and
# limitations under the License.

<<<<<<< HEAD
from quri_parts.chem.utils.excitations import excitations
=======
from typing import Sequence, Union, cast

from openfermion.ops import FermionOperator

from quri_parts.chem.utils.excitations import (
    DoubleExcitation,
    SingleExcitation,
    excitations,
)
>>>>>>> d748993c
from quri_parts.circuit import (
    ImmutableLinearMappedUnboundParametricQuantumCircuit,
    LinearMappedUnboundParametricQuantumCircuit,
)

from ..transforms import OpenFermionQubitMapping, jordan_wigner
from ..utils.add_parametric_pauli_rotation import add_parametric_pauli_rotation_gate


class TrotterSingletUCCSD(ImmutableLinearMappedUnboundParametricQuantumCircuit):
    """Unitary coupled-cluster singles and doubles (UCCSD) ansatz. The ansatz
    consists of the exponentials of single excitation and double excitation
    operator decomposed by first-order Trotter product formula. Note that the ansatz
    only supports singlet state and the occupied orbitals are the lowest
    :attr:`n_fermions` spin orbitals. The decomposition using Trotter product formula
    is executed for each qubit operators obtained by mapping excitation operators.

    Args:
        n_spin_orbitals: Number of spin orbitals.
        n_fermions: Number of fermions.
        fermion_qubit_mapping: Mapping from :class:`FermionOperator` to
          :class:`Operator`
        trotter_number: Number for first-order Trotter product formula.
        use_singles: If ``True``, single-excitation gates are applied.
    """

    def __init__(
        self,
        n_spin_orbitals: int,
        n_fermions: int,
        fermion_qubit_mapping: OpenFermionQubitMapping = jordan_wigner,
        trotter_number: int = 1,
        use_singles: bool = True,
    ):
        n_vir_sorbs = n_spin_orbitals - n_fermions

        if n_fermions % 2:
            raise ValueError("Number of electrons must be even for SingletUCCSD.")

        if n_vir_sorbs <= 0:
            raise ValueError("Number of virtual orbitals must be a non-zero integer.")

        circuit = _construct_circuit(
            n_spin_orbitals,
            n_fermions,
            fermion_qubit_mapping,
            trotter_number,
            use_singles,
        )

        super().__init__(circuit)


def _construct_circuit(
    n_spin_orbitals: int,
    n_fermions: int,
    fermion_qubit_mapping: OpenFermionQubitMapping,
    trotter_number: int,
    use_singles: bool,
) -> LinearMappedUnboundParametricQuantumCircuit:
    n_qubits = fermion_qubit_mapping.n_qubits_required(n_spin_orbitals)

    s_excs, d_excs = excitations(n_spin_orbitals, n_fermions, delta_sz=0)

    circuit = LinearMappedUnboundParametricQuantumCircuit(n_qubits)
    if use_singles:
        s_exc_params = [
            circuit.add_parameter(f"theta_s_{i}") for i in range(len(s_excs))
        ]
    d_exc_params = [circuit.add_parameter(f"theta_d_{i}") for i in range(len(d_excs))]
    op_mapper = fermion_qubit_mapping.get_of_operator_mapper(
        n_spin_orbitals, n_fermions
    )
    for _ in range(trotter_number):
        add_parametric_pauli_rotation_gate(
            circuit, d_excs, d_exc_params, op_mapper, trotter_number
        )
        if use_singles:
            add_parametric_pauli_rotation_gate(
                circuit, s_excs, s_exc_params, op_mapper, trotter_number
            )

    return circuit<|MERGE_RESOLUTION|>--- conflicted
+++ resolved
@@ -8,19 +8,7 @@
 # See the License for the specific language governing permissions and
 # limitations under the License.
 
-<<<<<<< HEAD
 from quri_parts.chem.utils.excitations import excitations
-=======
-from typing import Sequence, Union, cast
-
-from openfermion.ops import FermionOperator
-
-from quri_parts.chem.utils.excitations import (
-    DoubleExcitation,
-    SingleExcitation,
-    excitations,
-)
->>>>>>> d748993c
 from quri_parts.circuit import (
     ImmutableLinearMappedUnboundParametricQuantumCircuit,
     LinearMappedUnboundParametricQuantumCircuit,
